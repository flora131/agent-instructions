--- conflicted
+++ resolved
@@ -28,11 +28,7 @@
 
 **What the metaprompt does:** Scans the current directory's codebase and automatically fills `[YOUR_*]` placeholders in AGENTS.md and CLAUDE.md.
 
-<<<<<<< HEAD
-Share `prompts/metaprompt.txt` with your AI agent and ask:
-=======
 **How to use it:**
->>>>>>> 3b686c72
 
 1. **Navigate to the directory** where you want AI instructions (root, `backend/`, `frontend/`, etc.)
    ```bash
@@ -89,20 +85,6 @@
 
 **Example:** Designing rate-limiting → DeepWiki surfaces token bucket algorithms and proven patterns.
 
-### 5. Install Superpowers Plugin (Claude Code Only)
-
-If using Claude Code, install the superpowers plugin for enhanced workflow automation:
-
-```bash
-# In Claude Code
-/plugin marketplace add obra/superpowers-marketplace
-/plugin install superpowers@superpowers-marketplace
-```
-
-The superpowers plugin provides workflow skills that are automatically invoked during ExecPlans. See CLAUDE.md for which skills are used at each phase.
-
-**Attribution:** Superpowers plugin by [@obra](https://github.com/obra/superpowers)
-
 ---
 
 ## What's Included
@@ -115,19 +97,7 @@
 | **Metaprompt** | Auto-fills all templates by analyzing your codebase |
 | **Three-tier structure** | Root + `frontend/` + `backend/` for organized mono/multi-repo support |
 
-<<<<<<< HEAD
-| Feature | Description |
-|---------|-------------|
-| **📝 AGENTS.md** | Comprehensive agent instructions template (architecture, tech stack, conventions) |
-| **⚙️ CLAUDE.md** | Claude Code-specific template with ExecPlan methodology pre-configured |
-| **📋 PLANS.md** | Complete ExecPlan framework based on OpenAI's methodology |
-| **📁 Three-Tier Specs** | Organized directory structure for root, frontend, and backend specs |
-| **🤖 Metaprompt** | AI tool that auto-fills all `[YOUR_*]` placeholders by analyzing your code |
-| **🔍 DeepWiki Integration** | AI consults best practices for design patterns and architecture decisions |
-| **🦸 Superpowers Skills** | Claude Code workflow automation (brainstorming, TDD, debugging, code review) |
-=======
 **Result:** Professional templates with best practices built-in. You customize project specifics, not structure.
->>>>>>> 3b686c72
 
 ---
 
@@ -135,24 +105,11 @@
 
 ```
 .
-<<<<<<< HEAD
-├── AGENTS.md               # Root-level agent instructions
-├── CLAUDE.md               # Root-level Claude Code configuration
-├── DEV_SETUP.md            # Onboarding documentation template
-├── prompts/                # Metaprompt for auto-filling templates
-│   ├── metaprompt.txt      # AI analyzes your project and fills templates
-│   └── README.md
-├── specs/                  # Root specs (full-stack features)
-│   ├── PLANS.md
-│   ├── README.md
-│   └── sample-spec-1.md
-=======
 ├── AGENTS.md               # Root-level instructions
 ├── CLAUDE.md               # Claude Code configuration
 ├── prompts/metaprompt.txt  # Auto-fill tool
 ├── specs/                  # Full-stack feature plans
 │   └── PLANS.md
->>>>>>> 3b686c72
 ├── backend/
 │   ├── AGENTS.md
 │   ├── CLAUDE.md
@@ -163,66 +120,6 @@
     └── specs/              # Frontend-only plans
 ```
 
-<<<<<<< HEAD
-## Why Use This?
-
-**Problem:** AI agents produce better code when they understand your project, but writing instructions from scratch takes hours.
-
-**Solution:** Start with pre-written templates containing best practices, then customize just the project-specific parts. Or use the metaprompt to auto-fill everything.
-
-**What you get:**
-- ✅ **Templates, not blank files** - Architecture sections, code style guidelines, testing approaches already written
-- ✅ **Example placeholders** - Clear `[YOUR_FRAMEWORK]` markers show exactly what to customize
-- ✅ **AI auto-fill** - Metaprompt analyzes your code and populates templates automatically
-- ✅ **Multi-agent support** - Works with Claude Code, Cursor, Copilot, Windsurf
-- ✅ **Superpowers integration** - CLAUDE.md prescribes which skills to use at each ExecPlans phase
-
-**Results:**
-- ⚡ Minutes to configure, not hours of writing from scratch
-- 🎯 Professional structure with proven best practices
-- 📈 Consistent AI output across your entire team
-
----
-
-## Key Concepts
-
-### Three-Tier Specs Structure
-
-Organize implementation plans by scope:
-- **`specs/`**: Full-stack features spanning frontend and backend
-- **`frontend/specs/`**: Frontend-only features and changes
-- **`backend/specs/`**: Backend-only features and changes
-
-### ExecPlans (Execution Plans)
-
-PLANS.md based on [OpenAI's Codex Execution Plans](https://github.com/openai/openai-cookbook/blob/main/articles/codex_exec_plans.md), for complex features:
-
-1. **Determine Scope**: Frontend, backend, or full-stack?
-2. **Create Spec File**: Place in appropriate `specs/` directory
-3. **Follow PLANS.md**: Use the structure provided
-4. **Keep Self-Contained**: Include all context needed
-5. **Update as You Go**: Living document approach
-6. **Update README**: Link spec in `specs/README.md`
-
-**DeepWiki Integration:** AI agents automatically consult DeepWiki for best practices on design patterns, architecture, and implementation strategies when creating ExecPlans. This ensures your specs follow industry standards and proven patterns.
-
-**Superpowers Skills Integration:** When using Claude Code, the CLAUDE.md files prescribe which superpowers skills to use at each phase of the ExecPlans workflow, providing automated assistance for brainstorming, implementation, debugging, and code review.
-
-### Using the Metaprompt
-
-The `prompts/metaprompt.txt` instructs AI to:
-- Scan codebase for tech indicators (package.json, configs, etc.)
-- Extract project info (description, commands, patterns)
-- Populate all templates with accurate, project-specific data
-- Validate completeness (no placeholders left)
-
-**When to use:**
-- Initial setup after forking
-- After major tech stack changes
-- When documentation becomes outdated
-
-=======
->>>>>>> 3b686c72
 ---
 
 ## FAQ
@@ -235,43 +132,7 @@
 
 ---
 
-<<<<<<< HEAD
-## Best Practices
-
-**For AI Agents:**
-1. Read full AGENTS.md before starting work
-2. Follow documented patterns
-3. Use ExecPlans for complex features
-4. Update documentation when making architectural changes
-
-**For Developers:**
-1. Keep instructions current
-2. Be specific, not vague
-3. Include code examples
-4. Document exceptions
-5. Version control your instructions
-
----
-
-## Credits
-
-- **PLANS.md**: Based on [Codex Execution Plans](https://github.com/openai/openai-cookbook/blob/main/articles/codex_exec_plans.md)
-- **Superpowers Skills**: Plugin by [@obra](https://github.com/obra/superpowers)
-- **Metaprompt**: Inspired by meta-prompting for AI-assisted documentation
-- **Three-tier architecture**: Designed for scalable full-stack projects
-
-## License
-
-MIT License - see [LICENSE](LICENSE) file for details.
-
-## Contributing
-
-Fork, improve, submit PR. Issues specific to your project should be handled in your fork.
-
----
-=======
 **License:** MIT
 **Credits:** PLANS.md based on [OpenAI's Codex Execution Plans](https://github.com/openai/openai-cookbook/blob/main/articles/codex_exec_plans.md)
->>>>>>> 3b686c72
 
 Ready? Clone, run the metaprompt, and give your AI agents the context they need. 🚀